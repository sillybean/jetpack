--- conflicted
+++ resolved
@@ -1,13 +1,10 @@
 <?php
 
-<<<<<<< HEAD
 $sync_dir = dirname( __FILE__ ) . '/../../../sync/';
 
 require_once $sync_dir.'class.jetpack-sync-server.php';
-
-=======
-require_once dirname( __FILE__ ) . '/../../../sync/class.jetpack-sync-client.php';
->>>>>>> 458f76e6
+require_once $sync_dir.'class.jetpack-sync-client.php';
+
 /**
  * Sync architecture prototype
  * @author Dan Walmsley
@@ -239,43 +236,7 @@
 	}
 }
 
-/**
-<<<<<<< HEAD
-=======
- * Simple version of a Jetpack Sync Server - just receives arrays of events and
- * issues them locally with the 'jetpack_sync_remote_action' action.
- */
-class Jetpack_Sync_Dummy_Server {
-	private $codec;
-
-	// this is necessary because you can't use "new" when you declare instance properties >:(
-	function __construct() {
-		$this->codec = new Jetpack_Sync_Deflate_Codec();
-	}
-
-	function set_codec( iJetpack_Sync_Codec $codec ) {
-		$this->codec = $codec;
-	}
-
-	function receive( $data ) {
-		$events = $this->codec->decode( $data );
-		foreach ( $events as $event ) {
-			list( $action_name, $args ) = $event;
-			/**
-			 * Fires when an action is received from a remote Jetpack site
-			 *
-			 * @since 4.1
-			 *
-			 * @param string $action_name The name of the action executed on the remote site
-			 * @param array $args The arguments passed to the action
-			 */
-			do_action( "jetpack_sync_remote_action", $action_name, $args );	
-		}
-	}
-}
-
-/**
->>>>>>> 458f76e6
+/*
  * Base class for Sync tests - establishes connection between local
  * Jetpack_Sync_Client and dummy server implementation,
  * and registers a Replicastore and Eventstore implementation to 
