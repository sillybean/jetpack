<?php

/**
 * Translates incoming actions from the Jetpack site into mutations on core types
 * In other words: this tries to keep a local datastore in sync with the remote one
 */
class Jetpack_Sync_Server_Replicator {
	private $store;

	function __construct( iJetpack_Sync_Replicastore $store ) {
		$this->store = $store;
	}

	function init() {
		add_action( "jetpack_sync_remote_action", array( $this, 'handle_remote_action' ), 10, 2 );
	}
	
	function handle_remote_action( $action_name, $args ) {
		switch ( $action_name ) {
			// posts
			case 'wp_insert_post':
				list( $post_id, $post ) = $args;
				$this->store->upsert_post( $post );
				break;
			case 'deleted_post':
				list( $post_id ) = $args;
				$this->store->delete_post( $post_id );
				break;
			
			// comments
			case 'wp_insert_comment':
			case ( preg_match( '/^comment_[^_]*_[^_]*$/', $action_name ) ? true : false ):
				list( $comment_id, $comment ) = $args;
				$this->store->upsert_comment( $comment );
				break;
			case 'deleted_comment':
				list( $comment_id ) = $args;
				$this->store->delete_comment( $comment_id );
				break;
			case 'trashed_comment':
				list( $comment_id ) = $args;
				$this->store->trash_comment( $comment_id );
				break;
			case 'spammed_comment':
				list( $comment_id ) = $args;
				$this->store->spam_comment( $comment_id );
				break;

			// options
			case 'added_option':
				list( $option, $value ) = $args;
				$this->store->update_option( $option, $value );
				break;
			case 'updated_option':
				list( $option, $old_value, $value ) = $args;
				$this->store->update_option( $option, $value );
				break;
			case 'deleted_option':
				list( $option ) = $args;
				$this->store->delete_option( $option );
				break;
			
			// themes				
			case 'jetpack_sync_current_theme_support':
				list( $theme_options ) = $args;
				$this->store->set_theme_support( $theme_options );
				break;

			// metadata - actions
			case ( preg_match( '/^added_(.*)_meta$/', $action_name, $matches ) ? true : false ):
				list( $meta_id, $object_id, $meta_key, $meta_value  ) = $args;
				$type = $matches[1];

				$this->store->add_metadata( $type, $object_id, $meta_key, $meta_value, $meta_id );
				break;

			case ( preg_match( '/^updated_(.*)_meta$/', $action_name, $matches ) ? true : false ):
				list( $meta_id, $object_id, $meta_key, $meta_value ) = $args;
				$type = $matches[1];

				$this->store->update_metadata( $type, $object_id, $meta_key, $meta_value, $meta_id );
				break;

			case ( preg_match( '/^deleted_(.*)_meta$/', $action_name, $matches ) ? true : false ):
				list( $meta_ids, $object_id, $meta_key, $meta_value ) = $args;

				$this->store->delete_metadata( $meta_ids );
				break;

			// constants
			case 'jetpack_sync_current_constants':
				list( $constants ) = $args;
				$this->store->set_constants( $constants );
				break;

			// updates
			case 'set_site_transient_update_plugins':
				list( $updates ) = $args;
				$this->store->set_updates( 'plugins', $updates );
				break;
			case 'set_site_transient_update_themes':
				list( $updates ) = $args;
				$this->store->set_updates( 'themes', $updates);
				break;
			case 'set_site_transient_update_core':
				list( $updates ) = $args;
				$this->store->set_updates( 'core', $updates);
				break;

			// functions
			case 'jetpack_sync_current_callables':
				list( $functions ) = $args;
				$this->store->set_callables( $functions );
				break;

			// network options
			case 'add_site_option':
				list( $option, $value ) = $args;
				$this->store->update_site_option( $option, $value );
				break;
			case 'update_site_option':
				// Note: the order here is different from update_option
				list( $option, $value, $old_value ) = $args;
				$this->store->update_site_option( $option, $value );
				break;
			case 'delete_site_option':
				list( $option ) = $args;
				$this->store->delete_site_option( $option );
				break;

			// wp version
			case 'jetpack_sync_wp_version':
				list( $wp_version ) = $args;
				$this->store->set_wp_version( $wp_version );
				break;

			// full sync
<<<<<<< HEAD
			case 'jp_full_sync_start':
				$this->store->full_sync_start();
				break;

			case 'jp_full_sync_end':
				$this->store->full_sync_end();
=======
			case 'jetpack_full_sync_start':
				$this->store->reset();
>>>>>>> a434af35
				break;

			case 'jetpack_full_sync_posts':
				list( $all_post_data ) = $args;

				// really weird argument marshalling bug when there's one post
				if ( ! is_array( $all_post_data ) ) {
					$all_post_data  = $args;
				}

				foreach( $all_post_data as $post ) {
					$this->store->upsert_post( $post['post'] );

					foreach ( $post['meta'] as $meta ) {
						$this->store->add_metadata( 'post', $post['post']->ID, $meta->meta_key, $meta->meta_value, $meta->meta_id );
					}
				}
				break;
			case 'jetpack_full_sync_comments':
				list( $comments ) = $args;

				// really weird argument marshalling bug when there's one post
				if ( ! is_array( $comments ) ) {
					$comments = $args;
				}

				foreach( $comments as $comment ) {
					$this->store->upsert_comment( $comment );
				}
				break;
			case 'jetpack_full_sync_option':
				list( $option, $value ) = $args;
				$this->store->update_option( $option, $value );
				break;
			case 'jetpack_full_sync_postmeta':
				list( $post_id, $metas ) = $args;

				break;

			// terms
			case 'jetapack_sync_save_term':
				list( $term_id, $tt_id, $taxonomy, $term_object ) = $args;
				$this->store->update_term( $taxonomy, $term_object );
				break;

			case 'delete_term':
				list( $term_id, $tt_id, $taxonomy, $deleted_term_or_error, $object_ids  ) = $args;
				$this->store->delete_term( $term_id, $taxonomy, $object_ids );
				break;
			
			// users
			case 'jetapack_sync_save_user':
				list( $user_id, $user ) = $args;
				$this->store->update_user( $user_id, $user );
				break;
			case 'deleted_user':
				list( $user_id, $reassign ) = $args;
				$this->store->delete_user( $user_id );
				break;

			default:
				error_log( "The action '$action_name' is unknown. See class.jetpack-sync-server-replicator.php." );
		}
	}
}<|MERGE_RESOLUTION|>--- conflicted
+++ resolved
@@ -135,17 +135,12 @@
 				break;
 
 			// full sync
-<<<<<<< HEAD
-			case 'jp_full_sync_start':
+			case 'jetpack_full_sync_start':
 				$this->store->full_sync_start();
 				break;
 
-			case 'jp_full_sync_end':
+			case 'jetpack_full_sync_end':
 				$this->store->full_sync_end();
-=======
-			case 'jetpack_full_sync_start':
-				$this->store->reset();
->>>>>>> a434af35
 				break;
 
 			case 'jetpack_full_sync_posts':
