<?php

class WPCOM_JSON_API_GET_Site_Endpoint extends WPCOM_JSON_API_Endpoint {

	public static $site_format = array(
 		'ID'                => '(int) Site ID',
 		'name'              => '(string) Title of site',
 		'description'       => '(string) Tagline or description of site',
 		'URL'               => '(string) Full URL to the site',
 		'jetpack'           => '(bool)  Whether the site is a Jetpack site or not',
 		'post_count'        => '(int) The number of posts the site has',
		'subscribers_count' => '(int) The number of subscribers the site has',
		'lang'              => '(string) Primary language code of the site',
		'icon'              => '(array) An array of icon formats for the site',
		'logo'              => '(array) The site logo, set in the Customizer',
		'visible'           => '(bool) If this site is visible in the user\'s site list',
		'is_private'        => '(bool) If the site is a private site or not',
		'is_following'      => '(bool) If the current user is subscribed to this site in the reader',
		'options'           => '(array) An array of options/settings for the blog. Only viewable by users with post editing rights to the site. Note: Post formats is deprecated, please see /sites/$id/post-formats/',
		'meta'              => '(object) Meta data',
	);

	// /sites/mine
	// /sites/%s -> $blog_id
	function callback( $path = '', $blog_id = 0 ) {
		global $wpdb;
		if ( 'mine' === $blog_id ) {
			$api = WPCOM_JSON_API::init();
			if ( !$api->token_details || empty( $api->token_details['blog_id'] ) ) {
				return new WP_Error( 'authorization_required', 'An active access token must be used to query information about the current blog.', 403 );
			}
			$blog_id = $api->token_details['blog_id'];
		}

		$blog_id = $this->api->switch_to_blog_and_validate_user( $this->api->get_blog_id( $blog_id ) );
		if ( is_wp_error( $blog_id ) ) {
			return $blog_id;
		}

		$response = $this->build_current_site_response();

		do_action( 'wpcom_json_api_objects', 'sites' );

		return $response;
	}

	/**
	 * Collects the necessary information to return for a site's response.
	 *
	 * @return (array)
	 */
	public function build_current_site_response( ) {

		global $wpdb, $wp_version;

		$response_format = self::$site_format;

		$is_user_logged_in = is_user_logged_in();

		$visible = array();

		if ( $is_user_logged_in ) {
			$current_user = wp_get_current_user();
			$visible = get_user_meta( $current_user->ID, 'blog_visibility', true );

			if ( !is_array( $visible ) )
				$visible = array();

		}

		$blog_id = (int) $this->api->get_blog_id_for_output();

		$is_jetpack = true === apply_filters( 'is_jetpack_site', false, $blog_id );
		$site_url = get_option( 'siteurl' );

		if ( $is_jetpack ) {
			remove_filter( 'option_stylesheet', 'fix_theme_location' );
			if ( 'https' !== parse_url( $site_url, PHP_URL_SCHEME ) ) {
				add_filter( 'set_url_scheme', array( $this, 'force_http' ), 10, 3 );
			}
		}
		foreach ( array_keys( $response_format ) as $key ) {
			switch ( $key ) {
			case 'ID' :
				$response[$key] = $blog_id;
				break;
			case 'name' :
				$response[$key] = (string) htmlspecialchars_decode( get_bloginfo( 'name' ), ENT_QUOTES );
				break;
			case 'description' :
				$response[$key] = (string) htmlspecialchars_decode( get_bloginfo( 'description' ), ENT_QUOTES );
				break;
			case 'URL' :
				$response[$key] = (string) home_url();
				break;
			case 'jetpack' :
				$response[$key] = $is_jetpack; // jetpack magic affects this value
				break;
			case 'is_private' :
				if ( defined( 'IS_WPCOM' ) && IS_WPCOM ) {
					$public_setting = get_option( 'blog_public' );
					if ( -1 == $public_setting )
						$response[$key] = true;
					else
						$response[$key] = false;
				} else {
					$response[$key] = false; // magic
				}
				break;
			case 'visible' :
				if ( $is_user_logged_in ){
					$is_visible = true;
					if ( isset( $visible[$blog_id] ) ) {
						$is_visible = $visible[$blog_id];
					}
					// null and true are visible
					$response[$key] = $is_visible;
				}
				break;
			case 'post_count' :
				if ( $is_user_logged_in )
					$response[$key] = (int) $wpdb->get_var("SELECT COUNT(*) FROM $wpdb->posts WHERE post_status = 'publish'");
				break;
			case 'lang' :
				if ( $is_user_logged_in )
					$response[$key] = (string) get_bloginfo( 'language' );
				break;
			case 'icon' :
				if ( function_exists( 'blavatar_domain' ) && function_exists( 'blavatar_exists' ) && function_exists( 'blavatar_url' ) ) {
					$domain = blavatar_domain( home_url() );
					if ( blavatar_exists( $domain ) ) {
						$response[ $key ] = array(
							'img' => (string) remove_query_arg( 's', blavatar_url( $domain, 'img' ) ),
							'ico' => (string) remove_query_arg( 's', blavatar_url( $domain, 'ico' ) ),
						);
					} else {
                        // This is done so that we can access the updated blavatar on .com via the /me/sites endpoint
                        if( is_jetpack_site() ) {

							$site_icon_url = get_option( 'jetpack_site_icon_url' );
							if( $site_icon_url ) {
								$response[ $key ] = array(
									'img' => (string) jetpack_photon_url( $site_icon_url, array() , 'https' ),
									'ico' => (string) jetpack_photon_url( $site_icon_url, array( 'w' => 16 ), 'https' )
								);
							}
                        }
                   }
				} elseif ( function_exists( 'jetpack_site_icon_url' ) && function_exists( 'jetpack_photon_url' ) ) {
					$response[ $key ] = array(
						'img' => (string) jetpack_photon_url( jetpack_site_icon_url( get_current_blog_id() , 80 ), array( 'w' => 80 ), 'https' ),
						'ico' => (string) jetpack_photon_url( jetpack_site_icon_url( get_current_blog_id() , 16 ), array( 'w' => 16 ), 'https' ),
					);
				}
				break;
			case 'logo' :
				// Set an empty response array.
				$response[$key] = array(
					'id'  => (int) 0,
					'sizes' => array(),
					'url' => '',
				);

				// Get current site logo values.
				$logo = get_option( 'site_logo' );

				// Update the response array if there's a site logo currenty active.
				if ( $logo && 0 != $logo['id'] ) {
					$response[$key]['id']  = $logo['id'];
					$response[$key]['url'] = $logo['url'];

					foreach ( $logo['sizes'] as $size => $properties ) {
						$response[$key]['sizes'][$size] = $properties;
					}
				}
				break;
			case 'subscribers_count' :

				if ( function_exists( 'wpcom_subs_total_wpcom_subscribers' ) ) {
					$total_wpcom_subs = wpcom_subs_total_wpcom_subscribers(
						array(
							'blog_id' => $blog_id,
						)
					);
					$response[$key] = $total_wpcom_subs;
				} else {
					$response[$key] = 0; // magic
				}
				break;
			case 'is_following':
				$response[$key] = (bool) $this->api->is_following( $blog_id );
				break;
			case 'options':
				// Figure out if the blog supports VideoPress, have to do some extra checking for JP blogs
				$has_videopress = false;
				if ( get_option( 'video_upgrade' ) == '1' ) {
					$has_videopress = true;
				} else {
					if ( class_exists( 'Jetpack_Options' ) ) {
						$videopress = Jetpack_Options::get_option( 'videopress', array() );
						if ( $videopress['blog_id'] > 0 )
							$has_videopress = true;
					}
				}

				// deprecated - see separate endpoint. get a list of supported post formats
				$all_formats       = get_post_format_strings();
				$supported         = get_theme_support( 'post-formats' );

				$supported_formats = array();

				if ( isset( $supported[0] ) ) {
					foreach ( $supported[0] as $format ) {
						$supported_formats[ $format ] = $all_formats[ $format ];
					}
				}

				// determine if sharing buttons should be visible by default
				$default_sharing_status = false;
				if ( class_exists( 'Sharing_Service' ) ) {
					$ss                     = new Sharing_Service();
					$blog_services          = $ss->get_blog_services();
					$default_sharing_status = ! empty( $blog_services['visible'] );
				}

				$is_mapped_domain = false;

				if ( function_exists( 'get_primary_redirect' ) ) {
					$primary_redirect = strtolower( get_primary_redirect() );
					if ( false === strpos( $primary_redirect, '.wordpress.com' ) ) {
						$is_mapped_domain = true;
					}
				}

				if ( function_exists( 'get_mime_types' ) ) {
					$allowed_file_types = get_mime_types();
				} else {
					// http://codex.wordpress.org/Uploading_Files
					$mime_types = get_allowed_mime_types();
					foreach ( $mime_types as $type => $mime_type ) {
						$extras = explode( '|', $type );
						foreach ( $extras as $extra ) {
							$allowed_file_types[] = $extra;
						}
					}
				}

				if ( function_exists( 'get_blog_details' ) ) {
					$blog_details = get_blog_details();
					if ( ! empty( $blog_details->registered ) ) {
						$registered_date = $blog_details->registered;
					}
				}

				$response[$key] = array(
					'timezone'                => (string) get_option( 'timezone_string' ),
					'gmt_offset'              => (float) get_option( 'gmt_offset' ),
					'videopress_enabled'      => $has_videopress,
					'login_url'               => wp_login_url(),
					'admin_url'               => get_admin_url(),
					'is_mapped_domain'        => $is_mapped_domain,
					'unmapped_url'            => get_site_url( $blog_id ),
					'featured_images_enabled' => current_theme_supports( 'post-thumbnails' ),
					'header_image'            => get_theme_mod( 'header_image_data' ),
					'background_color'        => get_theme_mod( 'background_color' ),
					'image_default_link_type' => get_option( 'image_default_link_type' ),
					'image_thumbnail_width'   => (int)  get_option( 'thumbnail_size_w' ),
					'image_thumbnail_height'  => (int)  get_option( 'thumbnail_size_h' ),
					'image_thumbnail_crop'    => get_option( 'thumbnail_crop' ),
					'image_medium_width'      => (int)  get_option( 'medium_size_w' ),
					'image_medium_height'     => (int)  get_option( 'medium_size_h' ),
					'image_large_width'       => (int)  get_option( 'large_size_w' ),
					'image_large_height'      => (int) get_option( 'large_size_h' ),
					'post_formats'            => $supported_formats,
					'allowed_file_types'      => $allowed_file_types,
					'show_on_front'           => get_option( 'show_on_front' ),
					'default_likes_enabled'   => (bool) apply_filters( 'wpl_is_enabled_sitewide', ! get_option( 'disabled_likes' ) ),
					'default_sharing_status'  => (bool) $default_sharing_status,
					'default_comment_status'  => ( 'closed' == get_option( 'default_comment_status' ) ? false : true ),
					'default_ping_status'     => ( 'closed' == get_option( 'default_ping_status' ) ? false : true ),
					'software_version'        => $wp_version,
					'created_at'            => ! empty( $registered_date ) ? $this->format_date( $registered_date ) : '0000-00-00T00:00:00+00:00',
				);

				if ( 'page' === get_option( 'show_on_front' ) ) {
					$response['options']['page_on_front'] = (int) get_option( 'page_on_front' );
					$response['options']['page_for_posts'] = (int) get_option( 'page_for_posts' );
				}

				if ( $is_jetpack ) {
					$response['options']['jetpack_version'] = get_option( 'jetpack_version' );

                    if( get_option( 'jetpack_main_network_site' ) ) {
	                    $response['options']['main_network_site'] = (string) rtrim( get_option( 'jetpack_main_network_site' ), '/' );
                    }

					// Sites have to prove that they are not main_network site.
					// If the sync happends right then we should be able to see that we are not dealing with a network site
					$response['options']['is_multi_network'] = (bool) get_option( 'jetpack_is_main_network', true  );
<<<<<<< HEAD
					$response['options']['is_multi_site'] = (bool) get_option( 'jetpack_is_multi_site', true  );
=======
					$response['options']['is_multi_site'] = (bool) get_option( 'jetpack_is_multi_site', true );
>>>>>>> 74df7a50

				}

				if ( ! current_user_can( 'edit_posts' ) )
					unset( $response[$key] );
				break;
			case 'meta' :
				$xmlrpc_scheme = apply_filters( 'wpcom_json_api_xmlrpc_scheme', parse_url( get_option( 'home' ), PHP_URL_SCHEME ) );
				$xmlrpc_url = site_url( 'xmlrpc.php', $xmlrpc_scheme );
				$response[$key] = (object) array(
					'links' => (object) array(
						'self'     => (string) $this->get_site_link( $blog_id ),
						'help'     => (string) $this->get_site_link( $blog_id, 'help'      ),
						'posts'    => (string) $this->get_site_link( $blog_id, 'posts/'    ),
						'comments' => (string) $this->get_site_link( $blog_id, 'comments/' ),
						'xmlrpc'   => (string) $xmlrpc_url,
					),
				);
				break;
			}
		}
		if ( $is_jetpack ) {
			add_filter( 'option_stylesheet', 'fix_theme_location' );
			if ( 'https' !== parse_url( $site_url, PHP_URL_SCHEME ) ) {
				remove_filter( 'set_url_scheme', array( $this, 'force_http' ), 10, 3 );
			}
		}

		return $response;

	}

	function force_http( $url, $scheme, $orig_scheme ) {
		return preg_replace('/^https:\/\//', 'http://', $url, 1 );
	}

}

class WPCOM_JSON_API_List_Post_Formats_Endpoint extends WPCOM_JSON_API_Endpoint {
	// /sites/%s/post-formats -> $blog_id
	function callback( $path = '', $blog_id = 0 ) {
		$blog_id = $this->api->switch_to_blog_and_validate_user( $this->api->get_blog_id( $blog_id ) );
		if ( is_wp_error( $blog_id ) ) {
			return $blog_id;
		}

		if ( defined( 'IS_WPCOM' ) && IS_WPCOM ) {
			$this->load_theme_functions();
		}

		// Get a list of supported post formats.
		$all_formats = get_post_format_strings();
		$supported   = get_theme_support( 'post-formats' );

		$supported_formats = $response['formats'] = array();

		if ( isset( $supported[0] ) ) {
			foreach ( $supported[0] as $format ) {
				$supported_formats[ $format ] = $all_formats[ $format ];
			}
		}

		$response['formats'] = $supported_formats;

		return $response;
	}
}

class WPCOM_JSON_API_List_Post_Types_Endpoint extends WPCOM_JSON_API_Endpoint {
	static $post_type_keys_to_include = array( 'name', 'label', 'description' );

	// /sites/%s/post-types -> $blog_id
	function callback( $path = '', $blog_id = 0 ) {
		$blog_id = $this->api->switch_to_blog_and_validate_user( $this->api->get_blog_id( $blog_id ) );
		if ( is_wp_error( $blog_id ) ) {
			return $blog_id;
		}

		if ( defined( 'IS_WPCOM' ) && IS_WPCOM ) {
			$this->load_theme_functions();
		}

		$args = $this->query_args();
		$queryable_only = isset( $args['api_queryable'] ) && $args['api_queryable'];

		// Get a list of available post types
		$post_types = get_post_types( array( 'public' => true ) );
		$formatted_post_type_objects = array();

		// Retrieve post type object for each post type
		foreach ( $post_types as $post_type ) {
			// Skip non-queryable if filtering on queryable only
			$is_queryable = $this->is_post_type_allowed( $post_type );
			if ( $queryable_only && ! $is_queryable ) {
				continue;
			}

			$post_type_object = get_post_type_object( $post_type );
			$formatted_post_type_object = array();

			// Include only the desired keys in the response
			foreach ( self::$post_type_keys_to_include as $key ) {
				$formatted_post_type_object[ $key ] = $post_type_object->{ $key };
			}
			$formatted_post_type_object['api_queryable'] = $is_queryable;

			$formatted_post_type_objects[] = $formatted_post_type_object;
		}

		return array(
			'found' => count( $formatted_post_type_objects ),
			'post_types' => $formatted_post_type_objects
		);
	}
}
<|MERGE_RESOLUTION|>--- conflicted
+++ resolved
@@ -297,11 +297,7 @@
 					// Sites have to prove that they are not main_network site.
 					// If the sync happends right then we should be able to see that we are not dealing with a network site
 					$response['options']['is_multi_network'] = (bool) get_option( 'jetpack_is_main_network', true  );
-<<<<<<< HEAD
-					$response['options']['is_multi_site'] = (bool) get_option( 'jetpack_is_multi_site', true  );
-=======
 					$response['options']['is_multi_site'] = (bool) get_option( 'jetpack_is_multi_site', true );
->>>>>>> 74df7a50
 
 				}
 
