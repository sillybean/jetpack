--- conflicted
+++ resolved
@@ -17,16 +17,12 @@
 			}
 		}
 
-<<<<<<< HEAD
-		$return = $this->get_post_by( $get_by, $post_id, $args['context'] );
-=======
 		if ( defined( 'IS_WPCOM' ) && IS_WPCOM &&
 				! in_array( get_post_type( $post_id ), array( false, 'post', 'page', 'revision' ) ) ) {
 			$this->load_theme_functions();
 		}
 
 		$return = $this->get_post_by( 'ID', $post_id, $args['context'] );
->>>>>>> 755d84dd
 
 		if ( !$return || is_wp_error( $return ) ) {
 			return $return;
