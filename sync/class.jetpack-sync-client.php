--- conflicted
+++ resolved
@@ -480,7 +480,8 @@
 				$this->schedule_sync( "+1 minute" );
 			}
 		}
-<<<<<<< HEAD
+		error_log("mem after sync: ".memory_get_usage());
+		error_log("peak mem after sync: ".memory_get_peak_usage());
 		$this->buffer = null;
 	}
 
@@ -492,10 +493,6 @@
                         error_log( "Error checking in buffer: " . $result->get_error_message() );
                         $this->sync_queue->force_checkin();
                 }
-=======
-		error_log("mem after sync: ".memory_get_usage());
-		error_log("peak mem after sync: ".memory_get_peak_usage());
->>>>>>> 63a41ea7
 	}
 
 	private function buffer_includes_action( $buffer, $action_name ) {
