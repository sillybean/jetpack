--- conflicted
+++ resolved
@@ -208,10 +208,6 @@
 									<option value="category" <?php selected( "category", $rule['major'] ); ?>><?php esc_html_e( 'Category', 'jetpack' ); ?></option>
 									<option value="loggedin" <?php selected( "loggedin", $rule['major'] ); ?>><?php echo esc_html_x( 'User Loggedin', 'Noun, as in: "The Logged In status of this widget is..."', 'jetpack' ); ?></option>
 									<option value="author" <?php selected( "author", $rule['major'] ); ?>><?php echo esc_html_x( 'Author', 'Noun, as in: "The author of this post is..."', 'jetpack' ); ?></option>
-<<<<<<< HEAD
-									<option value="role" <?php selected( "role", $rule['major'] ); ?>><?php echo esc_html_x( 'Role', 'Noun, as in: "The user role of that can access this widget is..."', 'jetpack' ); ?></option>
-									<option value="tag" <?php selected( "tag", $rule['major'] ); ?>><?php echo esc_html_x( 'Tag', 'Noun, as in: "This post has one tag."', 'jetpack' ); ?></option>
-=======
                                     <?php
                                     // this doesn't work on .com because of caching
                                     if( ! ( defined( 'IS_WPCOM' ) && IS_WPCOM ) ) {
@@ -220,7 +216,7 @@
 									<option value="role" <?php selected( "role", $rule['major'] ); ?>><?php echo esc_html_x( 'Role', 'Noun, as in: "The user role of that can access this widget is..."', 'jetpack' ); ?></option>
 									<?php } ?>
                                     <option value="tag" <?php selected( "tag", $rule['major'] ); ?>><?php echo esc_html_x( 'Tag', 'Noun, as in: "This post has one tag."', 'jetpack' ); ?></option>
->>>>>>> 126b9c0c
+
 									<option value="date" <?php selected( "date", $rule['major'] ); ?>><?php echo esc_html_x( 'Date', 'Noun, as in: "This page is a date archive."', 'jetpack' ); ?></option>
 									<option value="page" <?php selected( "page", $rule['major'] ); ?>><?php echo esc_html_x( 'Page', 'Example: The user is looking at a page, not a post.', 'jetpack' ); ?></option>
 									<?php if ( get_taxonomies( array( '_builtin' => false ) ) ) : ?>
@@ -454,23 +450,14 @@
 					if( is_user_logged_in() ) {
 						global $current_user;
 						get_currentuserinfo();
-<<<<<<< HEAD
-						$user_roles = $current_user->roles;
-
-						if ( in_array( $rule['minor'], $user_roles ) ) {
-							$condition_result = true;
-						} else {
-							$condition_result = false;
-						}
-=======
-    					$user_roles = $current_user->roles;
+
+    						$user_roles = $current_user->roles;
     					
-    					if( in_array( $rule['minor'], $user_roles ) ) {
-    						$condition_result = true;
-    					} else {
-    						$condition_result = false;
-    					}
->>>>>>> 126b9c0c
+    						if( in_array( $rule['minor'], $user_roles ) ) {
+    							$condition_result = true;
+    						} else {
+    							$condition_result = false;
+    						}
 					} else {
 						$condition_result = false;
 					}
