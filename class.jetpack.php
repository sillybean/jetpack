--- conflicted
+++ resolved
@@ -621,11 +621,8 @@
 			'add-meta-tags/add-meta-tags.php',							// Add Meta Tags
 			'only-tweet-like-share-and-google-1/tweet-like-plusone.php',				// Tweet, Like, Google +1 and Share
 			'easy-facebook-share-thumbnails/esft.php',						// Easy Facebook Share Thumbnail
-<<<<<<< HEAD
 			'2-click-socialmedia-buttons/2-click-socialmedia-buttons.php',				// 2 Click Social Media Buttons
-=======
-			'facebook-thumb-fixer/_facebook-thumb-fixer.php',                               // Facebook Thumb Fixer
->>>>>>> 635d5ae3
+			'facebook-thumb-fixer/_facebook-thumb-fixer.php',					// Facebook Thumb Fixer
 		);
 
 		foreach ( $conflicting_plugins as $plugin ) {
