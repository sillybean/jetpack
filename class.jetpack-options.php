--- conflicted
+++ resolved
@@ -24,12 +24,9 @@
 				'autoupdate_core',             // (bool)   Whether or not to autoupdate core
 				'json_api_full_management',    // (bool)   Allow full management (eg. Activate, Upgrade plugins) of the site via the JSON API.
 				'sync_non_public_post_stati',  // (bool)   Allow synchronisation of posts and pages with non-public status.
-<<<<<<< HEAD
 				'site_icon_url',			   // (string) url to the full site icon
 				'site_icon_id'				   // (int)    Attachment id of the site icon file
-=======
 				'dismissed_manage_banner' // (bool) Dismiss jetpack manage banner allows the user to dismiss the banner permenetly
->>>>>>> 88f7efcd
 			);
 		}
 
